--- conflicted
+++ resolved
@@ -18,157 +18,7 @@
     )
 
 
-<<<<<<< HEAD
-def resize_image(
-    image_path: str,
-    width: int,
-    height: int,
-    keep_ratio: bool = True,
-    crop_pixels: tuple[int, int, int, int] | None = None,
-    crop_percentage: tuple[float, float, float, float] | None = None,
-) -> Image:
-    """Resizes an image for drawing on a limited canvas.
-
-    Args:
-        image_path: Path to the image file.
-
-        width: Desired width of the resized image.
-
-        height: Desired height of the resized image.
-
-        keep_ratio: Boolean indicating whether to keep the original image ratio. If True,
-            the image proportions are kept by leaving blank space. If False, they are distorted to
-            fit the desired size.
-
-        crop_pixels: Tuple specifying an area of the image for cropping in pixels. The tuple
-            should contain x0, y0, x1, y1 coordinates as they relate to pixels in the original
-            image.
-
-        crop_percentage: Tuple specifying an area of the image for cropping in percentage. The
-            tuple should contain x0, y0, x1, y1 coordinates as they relate to the original image
-            size.
-
-    Returns:
-        The resized image.
-    """
-    image = image_open(image_path).convert("1")
-
-    # If cropping, get the area specified in the original image size
-    if crop_pixels is not None:
-        x0, y0, x1, y1 = crop_pixels
-        image = image.crop((x0, y0, x1, y1))
-    elif crop_percentage is not None:
-        x0f, y0f, x1f, y1f = crop_percentage
-        x0 = int(x0f * image.width)
-        y0 = int(y0f * image.height)
-        x1 = int(x1f * image.width)
-        y1 = int(y1f * image.height)
-        image = image.crop((x0, y0, x1, y1))
-
-    # Calculate the new size
-    if keep_ratio:
-        original_ratio = image.width / image.height
-        new_ratio = width / height
-        if new_ratio > original_ratio:
-            # New width is the limiting factor
-            new_height = int(width / original_ratio)
-            new_width = width
-        else:
-            # New height is the limiting factor
-            new_width = int(height * original_ratio)
-            new_height = height
-    else:
-        new_width = width
-        new_height = height
-
-    # Resize the image
-    image = image.resize((new_width, new_height))
-
-    return image
-
-
-def canvas_from_image(
-    raw_bytes: bytes,
-    img_width: int,
-    img_height: int,
-    mode: Literal["add", "clear"] = "add",
-) -> Canvas:
-    """Sets the canvas to the given image, using raw_bytes as the image data.
-
-    The image data should be in the format of a 1-bit per pixel image, with the first byte being the top-left pixel, and the last byte being the bottom-right pixel. This is the format used by PIL.Image.tobytes(). Thus, to use this function from an image, you should use something like:
-
-    >>> from PIL import Image
-    >>> image = Image.open("image.png")
-    >>> image = image.convert("1")
-    >>> canvas = canvas_from_image(image.tobytes(), image.width, image.height)
-
-    Args:
-        raw_bytes: The raw bytes of the image.
-        img_width: The width of the image.
-        img_height: The height of the image.
-        mode: The mode to use when drawing the image. If "add", the image will be drawn as normal. If "clear", the image will be drawn with inverted colors.
-    Returns:
-        A new canvas with the image drawn on it.
-    """
-
-    # Image is 16 px wide - 2 cols
-    # Image is 16 px tall - 4 rows
-    # Each cell is 2x4 px
-    # Each byte is 8 px
-    # Each row is 2 bytes
-    # Each cell is 4 bytes
-
-    row_start, row_end = 0, 2
-    # Generically:
-    row_start, row_end = 0, img_width // BRAILLE_COLS
-    col_start, col_end = 0, img_height // BRAILLE_ROWS
-    print(f"row_start: {row_start}, row_end: {row_end}")
-    print(f"col_start: {col_start}, col_end: {col_end}")
-
-    for j in range(4):
-        for i in range(row_start, row_end, 2):
-            print(f"i: {i:02}\t{raw_bytes[i]:08b}", end="")
-            print()
-
-    for i, b in enumerate(raw_bytes):
-        row = i // img_width * 4
-        print(f"{b:08b}", end="" if i % 2 else "\n")
-
-    for i in raw_bytes[::img_width]:
-        print(i // 8)
-        print(format(i, "08"))
-    delta = 0
-    for i, b in enumerate(raw_bytes):
-        # row = img_height - i // (img_width // 8) - 1
-        # col = i % (img_height // 8)
-        col = i % (img_width // 8)
-        row = img_height - i // (img_width // 8) - 1
-        for j in range(8):
-            if b & (1 << j):
-                x = 8 * col + j
-                y = row
-                if x < 0 or y < 0 or x >= img_width or y >= img_height:
-                    continue
-                cell_x, char_x = divmod(x, 2)
-                cell_y, char_y = divmod(y, 4)
-                char = coords_braille_mapping[(char_x, char_y)]
-                char_xy = cell_y * (img_width // 2) + cell_x
-                delta |= char << char_xy * 8
-
-    if mode == "clear":
-        delta = ~delta
-    return Canvas(img_width, img_height, delta)
-
-def main() -> None:
-    # Parse the command line arguments -
-    #   -i or --input is the input image file
-    #   -o or --output is the output image file
-    #   -t or --threshold is the threshold for dithering
-    #   -s or --size is the size of the output image
-    #   -h or --help is the help message
-=======
 def main():
->>>>>>> dfbdf382
     import argparse
 
     parser = argparse.ArgumentParser(
@@ -280,15 +130,11 @@
 
     image = image.convert("1", dither=Dither.FLOYDSTEINBERG if dither else Dither.NONE)
 
-<<<<<<< HEAD
-    sys.stdout.write(str(canvas.draw_image(im)))
-=======
     canvas = Canvas(image.width, image.height)
     canvas.draw_image(image)
 
     return str(canvas)
 
->>>>>>> dfbdf382
 
 if __name__ == "__main__":
     main()